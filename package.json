{
  "name": "hard-source-webpack-plugin",
<<<<<<< HEAD
  "version": "0.5.0-rc.0",
=======
  "version": "0.4.9",
>>>>>>> a3e3eee0
  "description": "Hard cache the source of modules in webpack.",
  "keywords": [
    "webpack",
    "disk",
    "iterative",
    "build",
    "cache",
    "plugin"
  ],
  "main": "index.js",
  "repository": {
    "type": "git",
    "url": "https://github.com/mzgoddard/hard-source-webpack-plugin"
  },
  "bugs": {
    "url": "https://github.com/mzgoddard/hard-source-webpack-plugin/issues"
  },
  "scripts": {
    "test": "mocha tests/*.js"
  },
  "author": "Michael \"Z\" Goddard <mzgoddard@gmail.com>",
  "license": "ISC",
  "devDependencies": {
    "chai": "^3.5.0",
    "css-loader": "^0.27.0",
    "extract-text-webpack-plugin": "^2.0.0 || ^1.0.1",
    "file-loader": "^0.11.0 || ^0.10.1",
    "html-webpack-plugin": "^2.22.0",
    "memory-fs": "^0.4.1",
    "mocha": "^3.0.2",
    "rimraf": "^2.5.4",
    "style-loader": "^0.14.0",
    "webpack": "^3.0.0 || ^3.0.0-rc.0 || ^2.1.0 || ^1.13.1",
    "webpack-isomorphic-tools": "^3.0.0"
  },
  "peerDependencies": {
    "webpack": "*"
  },
  "dependencies": {
    "bluebird": "^3.0.0",
    "level": "^1.4.0",
    "lodash": "^4.15.0",
    "mkdirp": "^0.5.1",
    "node-object-hash": "^1.2.0",
    "source-list-map": "^0.1.6",
    "source-map": "^0.5.6",
    "webpack-core": "~0.6.0",
    "webpack-sources": "^1.0.1"
  }
}<|MERGE_RESOLUTION|>--- conflicted
+++ resolved
@@ -1,10 +1,6 @@
 {
   "name": "hard-source-webpack-plugin",
-<<<<<<< HEAD
-  "version": "0.5.0-rc.0",
-=======
   "version": "0.4.9",
->>>>>>> a3e3eee0
   "description": "Hard cache the source of modules in webpack.",
   "keywords": [
     "webpack",
